--- conflicted
+++ resolved
@@ -24,11 +24,7 @@
 
 # COMMAND ----------
 
-<<<<<<< HEAD
-# MAGIC %run ../_resources/00-setup $reset_all_data=false
-=======
 # MAGIC %run ../_resources/00-setup $reset_all_data=false $adv_mlops=true
->>>>>>> 6c2ca1eb
 
 # COMMAND ----------
 
@@ -136,11 +132,7 @@
 # Add current scoring timestamp
 this_time = (datetime.now()).timestamp()
 churn_features_n_predsDF = clean_churn_features(compute_service_features(telcoDF)) \
-<<<<<<< HEAD
-                            .withColumn(timestamp_col, lit(this_time).cast("timestamp"))
-=======
                             .withColumn("transaction_ts", lit(this_time).cast("timestamp"))
->>>>>>> 6c2ca1eb
 
 display(churn_features_n_predsDF)
 
@@ -189,18 +181,6 @@
 # COMMAND ----------
 
 # MAGIC %md
-<<<<<<< HEAD
-# MAGIC ### Create Feature Table and write to offline-store
-# MAGIC One-time setup
-
-# COMMAND ----------
-
-# DBTITLE 1,Import Feature Store Client
-from databricks.feature_engineering import FeatureEngineeringClient
-
-
-fe = FeatureEngineeringClient()
-=======
 # MAGIC ### Write the feature table to Unity Catalog
 # MAGIC
 # MAGIC With Unity Catalog, any Delta table with a primary key constraint can be used as a feature table. It is used as the offline store. It's that easy.
@@ -223,7 +203,6 @@
 # MAGIC );
 # MAGIC ```
 # MAGIC
->>>>>>> 6c2ca1eb
 
 # COMMAND ----------
 
@@ -294,72 +273,7 @@
 # MAGIC
 # MAGIC This function is defined under Unity Catalog, which provides governance over who can use the function.
 # MAGIC
-<<<<<<< HEAD
-# MAGIC * Use the selectors in the dialog to configure the online table.
-# MAGIC   * Name: Name to use for the online table in Unity Catalog.
-# MAGIC   * Primary Key: Column(s) in the source table to use as primary key(s) in the online table.
-# MAGIC   * Timeseries Key: (Optional). Column in the source table to use as timeseries key. When specified, the online table includes only the row with the latest timeseries key value for each primary key.
-# MAGIC   * Sync mode: Specifies how the synchronization pipeline updates the online table. Select one of Snapshot, Triggered, or Continuous.
-# MAGIC   * Policy
-# MAGIC     * Snapshot - The pipeline runs once to take a snapshot of the source table and copy it to the online table. Subsequent changes to the source table are automatically reflected in the online table by taking a new snapshot of the source and creating a new copy. The content of the online table is updated atomically.
-# MAGIC     * Triggered - The pipeline runs once to create an initial snapshot copy of the source table in the online table. Unlike the Snapshot sync mode, when the online table is refreshed, only changes since the last pipeline execution are retrieved and applied to the online table. The incremental refresh can be manually triggered or automatically triggered according to a schedule.
-# MAGIC     * Continuous - The pipeline runs continuously. Subsequent changes to the source table are incrementally applied to the online table in real time streaming mode. No manual refresh is necessary.
-# MAGIC * When you are done, click Confirm. The online table page appears.
-# MAGIC
-# MAGIC The new online table is created under the catalog, schema, and name specified in the creation dialog. In Catalog Explorer, the online table is indicated by online table icon.
-
-# COMMAND ----------
-
-# MAGIC %md
-# MAGIC #### OPTION 2: Use the Databricks SDK 
-# MAGIC
-# MAGIC The other alternative is the Databricks' python-sdk [AWS](https://docs.databricks.com/en/machine-learning/feature-store/online-tables.html#api-sdk) | [Azure](https://learn.microsoft.com/en-us/azure/databricks/machine-learning/feature-store/online-tables). Let's  first define the table specifications, then create the table.
-# MAGIC
-# MAGIC **🚨 Note:** The workspace must be enabled for using the SDK for creating and managing online tables. You can run following code blocks if your workspace is enabled for this feature (fill this [form](https://forms.gle/9jLZkpXnJF9ZcxtQA) to enable your workspace)
-
-# COMMAND ----------
-
-from databricks.sdk.service.catalog import OnlineTableSpec
-from databricks.sdk.service.catalog import OnlineTableSpecTriggeredSchedulingPolicy
-
-
-# Create an online table specification
-churn_features_online_store_spec = OnlineTableSpec(
-  primary_key_columns = [primary_key],
-  timeseries_key = timestamp_col,
-  source_table_full_name = f"{catalog}.{dbName}.{feature_table_name}",
-  run_triggered=OnlineTableSpecTriggeredSchedulingPolicy.from_dict({'triggered': 'true'})
-)
-
-# COMMAND ----------
-
-# Create the online table
-w.online_tables.create(
-  name=f"{catalog}.{dbName}.{feature_table_name}_online_table",
-  spec=churn_features_online_store_spec
-)
-
-# COMMAND ----------
-
-# DBTITLE 1,Check status of Online Table
-from pprint import pprint
-
-
-try:
-  online_table_spec = w.online_tables.get(f"{catalog}.{dbName}.{feature_table_name}_online_table")
-  pprint(online_table_spec)
-
-except Exception as e:
-  pprint(e)
-
-# COMMAND ----------
-
-# DBTITLE 1,Refresh Online Table (optional in case new data was added or offline table was dropped and re-created with new data))
-# Trigger an online table refresh by calling the pipeline API
-# w.pipelines.start_update(pipeline_id=online_table_spec.pipeline_id, full_refresh=True)
-=======
 # MAGIC Refer to the documentation for more information. ([AWS](https://docs.databricks.com/en/machine-learning/feature-store/on-demand-features.html)|[Azure](https://learn.microsoft.com/en-us/azure/databricks/machine-learning/feature-store/on-demand-features)) 
->>>>>>> 6c2ca1eb
 
 # COMMAND ----------
 
@@ -417,82 +331,10 @@
 # MAGIC <br>
 # MAGIC
 # MAGIC #### Join/Use features directly from the Feature Store from the [UI](https://docs.databricks.com/machine-learning/automl/train-ml-model-automl-ui.html#use-existing-feature-tables-from-databricks-feature-store) or [python API]()
-<<<<<<< HEAD
-# MAGIC * Select the table containing the ground-truth labels (i.e. `dbdemos.schema.mlops_churn_labels`)
-# MAGIC * Join remaining features from the feature table (i.e. `dbdemos.schema.mlops_churn_features`)
-
-# COMMAND ----------
-
-# DBTITLE 1,Run 'baseline' autoML experiment in the back-ground
-from databricks import automl
-from datetime import datetime
-
-
-current_user = dbutils.notebook.entry_point.getDbutils().notebook().getContext().userName().get()
-xp_path = f"/Users/{current_user}/databricks_automl/dbdemos_mlops"
-
-#xp_path = "/Shared/dbdemos/experiments/mlops"
-xp_name = f"automl_churn_{datetime.now().strftime('%Y-%m-%d_%H:%M:%S')}"
-
-
-churn_labels = spark.read.table(f"{catalog}.{dbName}.{labels_table_name}")
-
-# Add/Force semantic data types for specific colums (to facilitate autoML and make sure it doesn't interpret it as categorical)
-#churn_features = churn_features.withMetadata("num_optional_services", {"spark.contentAnnotation.semanticType":"numeric"})
- 
-feature_store_lookups = [
-  {
-     "table_name": f"{catalog}.{dbName}.{feature_table_name}",
-     "lookup_key": primary_key,
-     "timestamp_lookup_key": timestamp_col,
-  }
-]
-
-spark.conf.set("spark.databricks.automl.serviceEnabled", "true")
-
-automl_run = automl.classify(
-    experiment_name = xp_name,
-    experiment_dir = xp_path,
-    dataset = churn_labels,
-    target_col = "churn",
-    timeout_minutes = 6,
-    exclude_cols ='customer_id',
-    feature_store_lookups=feature_store_lookups
-)
-#Make sure all users can access dbdemos shared experiment
-DBDemos.set_experiment_permission(f"{xp_path}/{xp_name}")
-
-# COMMAND ----------
-
-# DBTITLE 1,Log model to UC
-import mlflow
-
-
-model_name = "customer_churn"
-mlflow.set_registry_uri("databricks-uc")
-model_details = mlflow.register_model(
-    model_uri=f"runs:/{automl_run.best_trial.mlflow_run_id}/model",
-    name=f"{catalog}.{schema}.{model_name}"
-)
-
-# COMMAND ----------
-
-# DBTITLE 1,Set @baseline alias
-from mlflow import MlflowClient
-
-client = MlflowClient()
-
-client.set_registered_model_alias(
-  name=f"{catalog}.{schema}.{model_name}",
-  alias="baseline",
-  version="1"
-)
-=======
 # MAGIC * Select the table containing the ground-truth labels (i.e. `dbdemos.schema.churn_label_table`)
 # MAGIC * Join remaining features from the feature table (i.e. `dbdemos.schema.churn_feature_table`)
 # MAGIC
 # MAGIC Refer to the __Quickstart__ version of this demo for an example of AutoML in action.
->>>>>>> 6c2ca1eb
 
 # COMMAND ----------
 
